--- conflicted
+++ resolved
@@ -9,33 +9,21 @@
 class MessageBoxView(pygcurse.PygcurseSurface):
     font = pygame.font.Font(pygame.font.match_font('consolas'), 14)
     
-<<<<<<< HEAD
-    def __init__(self, msgbox):
-        super(MessageBoxView, self).__init__(40, 6, MessageBoxView.font)
-=======
     def __init__(self, msgbox, width=80, height=5):
         super(MessageBoxView, self).__init__(width, height, MessageBoxView.font)
         self.wrapper = textwrap.TextWrapper(width=width)
         self.width, self.height = width, height
->>>>>>> 7e63aace
         self.autoupdate = False
         self.msgbox = msgbox
 
     def draw(self):
         self.setscreencolors(clear=True)
         self.cursor = (0, 0)
-<<<<<<< HEAD
-        for msg in self.msgbox[:-1]:
-            self.write(msg + '\n', fgcolor=(64, 64, 64))
-        if self.msgbox:
-            self.write(self.msgbox[-1])
-=======
-
+        
         msgs = []
         for msg in self.msgbox[-self.height:]:
             splitted_msg = self.wrapper.wrap(msg)
             msgs.extend(splitted_msg)
 
         self.write('\n'.join(msgs[-self.height:]))
->>>>>>> 7e63aace
         self.update()